--- conflicted
+++ resolved
@@ -1207,12 +1207,8 @@
             self.con.rollback()
 
     def to_redshift(self, name, df, drop_if_exists=False, chunk_size=10000,
-<<<<<<< HEAD
-                    AWS_ACCESS_KEY=None, AWS_SECRET_KEY=None, print_sql=False):
-=======
                     AWS_ACCESS_KEY=None, AWS_SECRET_KEY=None, s3=None,
                     print_sql=False):
->>>>>>> 660509d7
         """
         Upload a dataframe to redshift via s3.
 
